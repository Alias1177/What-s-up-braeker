--- conflicted
+++ resolved
@@ -45,12 +45,9 @@
 	ShouldListen   bool
 	ReadLimit      int
 	ListenDuration time.Duration
-<<<<<<< HEAD
-=======
 	FilterChat     string
 	IncludeFromMe  bool
 	IncludeSet     bool
->>>>>>> 6718805d
 }
 
 func parseRunPayload(raw string) (runPayload, bool, error) {
@@ -122,12 +119,9 @@
 		ShouldListen:   shouldListen,
 		ReadLimit:      readLimit,
 		ListenDuration: listenDuration,
-<<<<<<< HEAD
-=======
 		FilterChat:     filterChat,
 		IncludeFromMe:  includeFromMe,
 		IncludeSet:     includeSet,
->>>>>>> 6718805d
 	}, nil
 }
 
@@ -138,25 +132,6 @@
 	goMessage := C.GoString(message)
 
 	resp := &Response{Status: "ok"}
-<<<<<<< HEAD
-	if goPhone == "" {
-		resp.Status = "error"
-		resp.Error = "phone number is required"
-		return marshalResponse(resp)
-	}
-
-	cfg, err := normalizeConfig(goMessage)
-	if err != nil {
-		resp.Status = "error"
-		resp.Error = err.Error()
-		return marshalResponse(resp)
-	}
-
-	waConfig := waclient.Config{
-		DatabaseURI: goDBURI,
-		PhoneNumber: goPhone,
-		ReadLimit:   cfg.ReadLimit,
-=======
 
 	cfg, err := normalizeConfig(goMessage)
 	if err != nil {
@@ -178,7 +153,6 @@
 		ReadLimit:        cfg.ReadLimit,
 		IncludeFromMe:    cfg.IncludeFromMe,
 		IncludeFromMeSet: cfg.IncludeSet,
->>>>>>> 6718805d
 	}
 	if cfg.ShouldSend {
 		waConfig.Message = cfg.SendText
