--- conflicted
+++ resolved
@@ -293,30 +293,22 @@
 		}
 
 		return formatted, true
-<<<<<<< HEAD
-=======
 	}
 
 	includeFromMe := cfg.IncludeFromMe
 	if !cfg.IncludeFromMeSet {
 		includeFromMe = true
->>>>>>> 6718805d
 	}
 
 	client.AddEventHandler(func(evt interface{}) {
 		switch v := evt.(type) {
 		case *events.Message:
-<<<<<<< HEAD
-			if msg, ok := appendMessage(v); ok {
-				println("📩 Новое сообщение: %s", msg)
-=======
 			if targetJIDString != "" && v.Info.Chat.String() != targetJIDString {
 				return
 			}
 			sender := "Собеседник"
 			if v.Info.IsFromMe {
 				sender = "Ты"
->>>>>>> 6718805d
 			}
 
 		case *events.HistorySync:
