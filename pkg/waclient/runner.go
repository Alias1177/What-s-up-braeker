package waclient

import (
	"context"
	"fmt"
	"io"
	"os"
	"sort"
	"sync"
	"time"

	"github.com/mdp/qrterminal/v3"
	"go.mau.fi/whatsmeow"
	waProto "go.mau.fi/whatsmeow/binary/proto"
	"go.mau.fi/whatsmeow/store/sqlstore"
	"go.mau.fi/whatsmeow/types"
	"go.mau.fi/whatsmeow/types/events"
	waLog "go.mau.fi/whatsmeow/util/log"
	"google.golang.org/protobuf/proto"
)

// Config contains parameters used to run the WhatsApp client.
type Config struct {
	DatabaseURI       string
	PhoneNumber       string
	Message           string
	WaitBeforeSend    time.Duration
	ListenAfterSend   time.Duration
	ReadLimit         int
	Output            io.Writer
	QRWriter          io.Writer
	LogLevel          string
	LogEnableColor    bool
	DisableQRPrinting bool
}

// Result holds the outcome of running the WhatsApp client.
type Result struct {
	LastMessages []string
	MessageID    string
	RequiresQR   bool
}

type messageRecord struct {
	Timestamp time.Time
	Formatted string
}

func extractPlainText(msg *waProto.Message) string {
	if msg == nil {
		return ""
	}

	if text := msg.GetConversation(); text != "" {
		return text
	}

	if ext := msg.GetExtendedTextMessage(); ext != nil {
		if text := ext.GetText(); text != "" {
			return text
		}
	}

	if btn := msg.GetButtonsMessage(); btn != nil {
		if text := btn.GetContentText(); text != "" {
			return text
		}
	}

	if resp := msg.GetButtonsResponseMessage(); resp != nil {
		if text := resp.GetSelectedDisplayText(); text != "" {
			return text
		}
		if id := resp.GetSelectedButtonID(); id != "" {
			return id
		}
	}

	if resp := msg.GetTemplateButtonReplyMessage(); resp != nil {
		if text := resp.GetSelectedDisplayText(); text != "" {
			return text
		}
		if id := resp.GetSelectedID(); id != "" {
			return id
		}
	}

	if resp := msg.GetListResponseMessage(); resp != nil {
		if title := resp.GetTitle(); title != "" {
			return title
		}
		if desc := resp.GetDescription(); desc != "" {
			return desc
		}
	}

	if poll := msg.GetPollCreationMessage(); poll != nil {
		if name := poll.GetName(); name != "" {
			return name
		}
	}

	if doc := msg.GetDocumentMessage(); doc != nil {
		if caption := doc.GetCaption(); caption != "" {
			return caption
		}
		if title := doc.GetTitle(); title != "" {
			return title
		}
	}

	if img := msg.GetImageMessage(); img != nil {
		if caption := img.GetCaption(); caption != "" {
			return caption
		}
	}

	if video := msg.GetVideoMessage(); video != nil {
		if caption := video.GetCaption(); caption != "" {
			return caption
		}
	}

	if contact := msg.GetContactMessage(); contact != nil {
		if name := contact.GetDisplayName(); name != "" {
			return name
		}
	}

	if contacts := msg.GetContactsArrayMessage(); contacts != nil {
		list := contacts.GetContacts()
		for _, c := range list {
			if name := c.GetDisplayName(); name != "" {
				return name
			}
		}
	}

	if location := msg.GetLocationMessage(); location != nil {
		if name := location.GetName(); name != "" {
			return name
		}
		if address := location.GetAddress(); address != "" {
			return address
		}
	}

	if live := msg.GetLiveLocationMessage(); live != nil {
		if caption := live.GetCaption(); caption != "" {
			return caption
		}
	}

	if reaction := msg.GetReactionMessage(); reaction != nil {
		if text := reaction.GetText(); text != "" {
			return text
		}
	}

	if protocol := msg.GetProtocolMessage(); protocol != nil {
		if key := protocol.GetKey(); key != nil {
			if id := key.GetID(); id != "" {
				return id
			}
		}
	}

	return ""
}

// Run spins up the WhatsApp client, optionally shows QR code, sends a message and collects session messages.
func Run(ctx context.Context, cfg Config) (*Result, error) {
	if cfg.PhoneNumber == "" {
		return nil, fmt.Errorf("phone number is required")
	}

	if cfg.DatabaseURI == "" {
		cfg.DatabaseURI = "file:whatsapp.db?_foreign_keys=on"
	}

	out := cfg.Output
	if out == nil {
		out = os.Stdout
	}

	qrOut := cfg.QRWriter
	if qrOut == nil {
		qrOut = out
	}

	waitBeforeSend := cfg.WaitBeforeSend
	if waitBeforeSend <= 0 {
		waitBeforeSend = 5 * time.Second
	}

	listenAfterSend := cfg.ListenAfterSend
	if listenAfterSend <= 0 {
		listenAfterSend = 10 * time.Second
	}

	readLimit := cfg.ReadLimit
	if readLimit < 0 {
		readLimit = 0
	}

	logLevel := cfg.LogLevel
	if logLevel == "" {
		logLevel = "INFO"
	}

	targetJID := types.NewJID(cfg.PhoneNumber, types.DefaultUserServer)
	targetJIDString := targetJID.String()

	log := waLog.Stdout("Client", logLevel, cfg.LogEnableColor)

	container, err := sqlstore.New(ctx, "sqlite3", cfg.DatabaseURI, log)
	if err != nil {
		return nil, fmt.Errorf("init store: %w", err)
	}

	deviceStore, err := container.GetFirstDevice(ctx)
	if err != nil {
		return nil, fmt.Errorf("get device: %w", err)
	}

	client := whatsmeow.NewClient(deviceStore, log)

	var (
		messagesMu   sync.Mutex
		messageLog   []messageRecord
		seenMessages = make(map[string]struct{})
		outputMu     sync.Mutex
	)
	println := func(format string, args ...interface{}) {
		outputMu.Lock()
		defer outputMu.Unlock()
		fmt.Fprintf(out, format+"\n", args...)
	}

	appendMessage := func(evt *events.Message) (string, bool) {
		if evt == nil || evt.Message == nil {
			return "", false
		}
		if evt.Info.Chat.String() != targetJIDString {
			return "", false
		}

		text := extractPlainText(evt.Message)
		if text == "" {
			return "", false
		}

		sender := "Собеседник"
		if evt.Info.IsFromMe {
			sender = "Ты"
		}

		formatted := fmt.Sprintf("[%s] %s: %s",
			evt.Info.Timestamp.Format("02.01.2006 15:04"),
			sender,
			text,
		)

		messagesMu.Lock()
		defer messagesMu.Unlock()

		msgID := string(evt.Info.ID)
		if msgID != "" {
			if _, exists := seenMessages[msgID]; exists {
				return "", false
			}
			seenMessages[msgID] = struct{}{}
		}

		messageLog = append(messageLog, messageRecord{
			Timestamp: evt.Info.Timestamp,
			Formatted: formatted,
		})
		sort.SliceStable(messageLog, func(i, j int) bool {
			return messageLog[i].Timestamp.Before(messageLog[j].Timestamp)
		})
		if readLimit > 0 && len(messageLog) > readLimit {
			messageLog = messageLog[len(messageLog)-readLimit:]
		}

		return formatted, true
	}

	client.AddEventHandler(func(evt interface{}) {
		switch v := evt.(type) {
		case *events.Message:
<<<<<<< HEAD
			if msg, ok := appendMessage(v); ok {
				println("📩 Новое сообщение: %s", msg)
=======
			if v.Info.Chat.String() != targetJIDString {
				return
			}
			sender := "Собеседник"
			if v.Info.IsFromMe {
				sender = "Ты"
>>>>>>> d51ba22c
			}

		case *events.HistorySync:
			println("📚 Получена история чатов")
			if v.Data == nil {
				return
			}

			for _, conversation := range v.Data.GetConversations() {
				convID := conversation.GetID()
				if convID == "" {
					convID = conversation.GetNewJID()
				}
				if convID != targetJIDString {
					continue
				}

				historyEvents := make([]*events.Message, 0, len(conversation.GetMessages()))
				for _, historyMsg := range conversation.GetMessages() {
					parsed, err := client.ParseWebMessage(targetJID, historyMsg.GetMessage())
					if err != nil {
						println("⚠️ Не удалось разобрать сообщение истории: %v", err)
						continue
					}
					historyEvents = append(historyEvents, parsed)
				}

				sort.SliceStable(historyEvents, func(i, j int) bool {
					return historyEvents[i].Info.Timestamp.Before(historyEvents[j].Info.Timestamp)
				})

				for _, evtMsg := range historyEvents {
					if msg, ok := appendMessage(evtMsg); ok {
						println("📜 История: %s", msg)
					}
				}
			}
		}
	})

	result := &Result{}
	if client.Store.ID == nil {
		result.RequiresQR = true
		println("Отсканируй QR-код в WhatsApp:")

		qrChan, _ := client.GetQRChannel(context.Background())
		if err = client.Connect(); err != nil {
			return nil, fmt.Errorf("connect (qr): %w", err)
		}
		for evt := range qrChan {
			if evt.Event == "code" && !cfg.DisableQRPrinting {
				qrterminal.GenerateHalfBlock(evt.Code, qrterminal.L, qrOut)
			} else {
				println("Событие: %s", evt.Event)
			}
		}
	} else {
		if err = client.Connect(); err != nil {
			return nil, fmt.Errorf("connect: %w", err)
		}
		println("✅ Подключено к WhatsApp!")
	}

	connected := true
	defer func() {
		if connected {
			client.Disconnect()
		}
	}()

	println("Жду стабилизации соединения...")
	time.Sleep(waitBeforeSend)

	println("\n📥 Последние сообщения за текущий запуск...")
	messagesMu.Lock()
	snapshot := append([]messageRecord(nil), messageLog...)
	messagesMu.Unlock()

	if len(snapshot) > 0 {
		fmt.Fprintln(out, "\n--- Последние сообщения ---")
		for i, msg := range snapshot {
			fmt.Fprintf(out, "\n%d) %s\n", i+1, msg.Formatted)
		}
		fmt.Fprintln(out, "---------------------------\n")
	} else {
		fmt.Fprintln(out, "⚠️ Пока нет полученных сообщений в этой сессии")
	}

	if cfg.Message != "" {
		println("📤 Отправляю сообщение...")
		resp, err := client.SendMessage(context.Background(), targetJID, &waProto.Message{
			Conversation: proto.String(cfg.Message),
		})
		if err != nil {
			return result, fmt.Errorf("send message: %w", err)
		}
		result.MessageID = resp.ID
		println("✅ Сообщение отправлено! ID: %s", resp.ID)
	} else {
		println("📤 Текст сообщения не задан, отправка пропущена")
	}

	println("\n👂 Слушаю новые сообщения %d секунд...", int(listenAfterSend.Seconds()))
	time.Sleep(listenAfterSend)

	messagesMu.Lock()
	for _, entry := range messageLog {
		result.LastMessages = append(result.LastMessages, entry.Formatted)
	}
	messagesMu.Unlock()

	println("\nОтключаюсь...")
	connected = false
	client.Disconnect()
	return result, nil
}<|MERGE_RESOLUTION|>--- conflicted
+++ resolved
@@ -289,17 +289,12 @@
 	client.AddEventHandler(func(evt interface{}) {
 		switch v := evt.(type) {
 		case *events.Message:
-<<<<<<< HEAD
-			if msg, ok := appendMessage(v); ok {
-				println("📩 Новое сообщение: %s", msg)
-=======
 			if v.Info.Chat.String() != targetJIDString {
 				return
 			}
 			sender := "Собеседник"
 			if v.Info.IsFromMe {
 				sender = "Ты"
->>>>>>> d51ba22c
 			}
 
 		case *events.HistorySync:
