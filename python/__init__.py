"""High-level Python bindings for the WhatsApp bridge shared library."""
from __future__ import annotations

import ctypes
import json
from pathlib import Path
from typing import Any, Dict, Optional

__all__ = ["BridgeError", "WhatsAppBridge"]


class BridgeError(RuntimeError):
    """Raised when the Go bridge reports an error status."""


class WhatsAppBridge:
    """Thin OO wrapper around the ``libwa`` shared library."""

    def __init__(self, lib_path: str | Path, *, raise_on_error: bool = True) -> None:
        path = Path(lib_path)
        if not path.exists():
            raise FileNotFoundError(f"shared library not found: {path}")

        self._lib = ctypes.CDLL(str(path))
        self._lib.WaRun.argtypes = [ctypes.c_char_p, ctypes.c_char_p, ctypes.c_char_p]
        self._lib.WaRun.restype = ctypes.c_char_p
        self._lib.WaFree.argtypes = [ctypes.c_char_p]
        self._lib.WaFree.restype = None
        self._raise_on_error = raise_on_error

    def run(
        self,
        db_uri: str,
<<<<<<< HEAD
        account_phone: str,
=======
        phone: str,
>>>>>>> 6fee4bac
        payload: Optional[Dict[str, Any] | str] = None,
    ) -> Dict[str, Any]:
        """Invoke the shared library with an optional JSON payload."""

        message: str
        if payload is None:
            message = ""
        elif isinstance(payload, str):
            message = payload
        else:
            message = json.dumps(payload, ensure_ascii=False)

        ptr = self._lib.WaRun(
            db_uri.encode("utf-8"),
<<<<<<< HEAD
            account_phone.encode("utf-8"),
=======
            phone.encode("utf-8"),
>>>>>>> 6fee4bac
            message.encode("utf-8"),
        )
        if not ptr:
            raise RuntimeError("library returned NULL pointer")

        try:
            raw = ctypes.string_at(ptr).decode("utf-8")
        finally:
            self._lib.WaFree(ptr)

        result: Dict[str, Any] = json.loads(raw)
        if self._raise_on_error and result.get("status") != "ok":
            raise BridgeError(result.get("error", "unknown bridge error"))
        return result

    def send_message(
        self,
        db_uri: str,
<<<<<<< HEAD
        account_phone: str,
        recipient: str,
        text: str,
        *,
        read_chat: Optional[str] = None,
        read_limit: Optional[int] = None,
        listen_seconds: Optional[float] = None,
        show_qr: bool = False,
        force_relink: bool = False,
    ) -> Dict[str, Any]:
        """Send ``text`` to ``recipient`` and optionally listen for replies."""

        payload: Dict[str, Any] = {
            "send_text": text,
            "recipient": recipient,
        }
        if read_chat:
            payload["read_chat"] = read_chat
        else:
            payload["read_chat"] = recipient
=======
        phone: str,
        text: str,
        *,
        read_limit: Optional[int] = None,
        listen_seconds: Optional[float] = None,
    ) -> Dict[str, Any]:
        """Send ``text`` to ``phone`` and optionally listen for replies."""

        payload: Dict[str, Any] = {"send_text": text}
>>>>>>> 6fee4bac
        if read_limit is not None:
            payload["read_limit"] = read_limit
        if listen_seconds is not None:
            payload["listen_seconds"] = listen_seconds
<<<<<<< HEAD
        if show_qr:
            payload["show_qr"] = True
        if force_relink:
            payload["force_relink"] = True
        return self.run(db_uri, account_phone, payload)
=======
        return self.run(db_uri, phone, payload)
>>>>>>> 6fee4bac

    def read_messages(
        self,
        db_uri: str,
<<<<<<< HEAD
        account_phone: str,
        chat: str,
        *,
        read_limit: Optional[int] = None,
        listen_seconds: Optional[float] = None,
        show_qr: bool = False,
        force_relink: bool = False,
    ) -> Dict[str, Any]:
        """Listen to incoming messages from ``chat`` without sending anything."""

        payload: Dict[str, Any] = {"read_chat": chat}
=======
        phone: str,
        *,
        read_limit: Optional[int] = None,
        listen_seconds: Optional[float] = None,
    ) -> Dict[str, Any]:
        """Listen to incoming messages without sending anything."""

        payload: Dict[str, Any] = {}
>>>>>>> 6fee4bac
        if read_limit is not None:
            payload["read_limit"] = read_limit
        if listen_seconds is not None:
            payload["listen_seconds"] = listen_seconds
<<<<<<< HEAD
        if show_qr:
            payload["show_qr"] = True
        if force_relink:
            payload["force_relink"] = True
        return self.run(db_uri, account_phone, payload)
=======
        return self.run(db_uri, phone, payload if payload else None)
>>>>>>> 6fee4bac
<|MERGE_RESOLUTION|>--- conflicted
+++ resolved
@@ -31,11 +31,7 @@
     def run(
         self,
         db_uri: str,
-<<<<<<< HEAD
-        account_phone: str,
-=======
         phone: str,
->>>>>>> 6fee4bac
         payload: Optional[Dict[str, Any] | str] = None,
     ) -> Dict[str, Any]:
         """Invoke the shared library with an optional JSON payload."""
@@ -50,11 +46,7 @@
 
         ptr = self._lib.WaRun(
             db_uri.encode("utf-8"),
-<<<<<<< HEAD
-            account_phone.encode("utf-8"),
-=======
             phone.encode("utf-8"),
->>>>>>> 6fee4bac
             message.encode("utf-8"),
         )
         if not ptr:
@@ -73,28 +65,6 @@
     def send_message(
         self,
         db_uri: str,
-<<<<<<< HEAD
-        account_phone: str,
-        recipient: str,
-        text: str,
-        *,
-        read_chat: Optional[str] = None,
-        read_limit: Optional[int] = None,
-        listen_seconds: Optional[float] = None,
-        show_qr: bool = False,
-        force_relink: bool = False,
-    ) -> Dict[str, Any]:
-        """Send ``text`` to ``recipient`` and optionally listen for replies."""
-
-        payload: Dict[str, Any] = {
-            "send_text": text,
-            "recipient": recipient,
-        }
-        if read_chat:
-            payload["read_chat"] = read_chat
-        else:
-            payload["read_chat"] = recipient
-=======
         phone: str,
         text: str,
         *,
@@ -104,37 +74,15 @@
         """Send ``text`` to ``phone`` and optionally listen for replies."""
 
         payload: Dict[str, Any] = {"send_text": text}
->>>>>>> 6fee4bac
         if read_limit is not None:
             payload["read_limit"] = read_limit
         if listen_seconds is not None:
             payload["listen_seconds"] = listen_seconds
-<<<<<<< HEAD
-        if show_qr:
-            payload["show_qr"] = True
-        if force_relink:
-            payload["force_relink"] = True
-        return self.run(db_uri, account_phone, payload)
-=======
         return self.run(db_uri, phone, payload)
->>>>>>> 6fee4bac
 
     def read_messages(
         self,
         db_uri: str,
-<<<<<<< HEAD
-        account_phone: str,
-        chat: str,
-        *,
-        read_limit: Optional[int] = None,
-        listen_seconds: Optional[float] = None,
-        show_qr: bool = False,
-        force_relink: bool = False,
-    ) -> Dict[str, Any]:
-        """Listen to incoming messages from ``chat`` without sending anything."""
-
-        payload: Dict[str, Any] = {"read_chat": chat}
-=======
         phone: str,
         *,
         read_limit: Optional[int] = None,
@@ -143,17 +91,8 @@
         """Listen to incoming messages without sending anything."""
 
         payload: Dict[str, Any] = {}
->>>>>>> 6fee4bac
         if read_limit is not None:
             payload["read_limit"] = read_limit
         if listen_seconds is not None:
             payload["listen_seconds"] = listen_seconds
-<<<<<<< HEAD
-        if show_qr:
-            payload["show_qr"] = True
-        if force_relink:
-            payload["force_relink"] = True
-        return self.run(db_uri, account_phone, payload)
-=======
         return self.run(db_uri, phone, payload if payload else None)
->>>>>>> 6fee4bac
