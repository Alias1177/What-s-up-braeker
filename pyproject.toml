[build-system]
requires = ["setuptools>=68", "wheel", "packaging"]
build-backend = "setuptools.build_meta"

[project]
name = "whatsupbraeker"
<<<<<<< HEAD
version = "0.3.3"
=======
version = "0.3.1"
>>>>>>> 63bf2b81
description = "Python bindings for the WhatsUpBraeker Go WhatsApp bridge."
readme = "readme.md"
requires-python = ">=3.9"
license = "LicenseRef-Proprietary"
keywords = ["whatsapp", "whatsupbraeker", "bridge"]
classifiers = [
    "Programming Language :: Python :: 3",
    "Programming Language :: Python :: 3 :: Only",
    "Programming Language :: Python :: Implementation :: CPython",
    "Operating System :: MacOS",
]

[tool.setuptools]
package-dir = {"" = "python/src"}
include-package-data = true

[tool.setuptools.packages.find]
where = ["python/src"]

[tool.setuptools.cmdclass]
build_go = "build_backend.build_go"
build_py = "build_backend.build_py"
bdist_wheel = "build_backend.bdist_wheel"

[tool.setuptools.package-data]
whatsupbraeker = ["lib/libwa.*"]<|MERGE_RESOLUTION|>--- conflicted
+++ resolved
@@ -4,11 +4,8 @@
 
 [project]
 name = "whatsupbraeker"
-<<<<<<< HEAD
 version = "0.3.3"
-=======
-version = "0.3.1"
->>>>>>> 63bf2b81
+
 description = "Python bindings for the WhatsUpBraeker Go WhatsApp bridge."
 readme = "readme.md"
 requires-python = ">=3.9"
